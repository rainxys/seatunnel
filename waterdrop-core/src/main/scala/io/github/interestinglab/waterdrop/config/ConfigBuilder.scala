--- conflicted
+++ resolved
@@ -157,35 +157,24 @@
     env.setConfig(config.getConfig("env"))
 
     engine match {
-<<<<<<< HEAD
       case "flink" => {
-        isStreaming match {
-          case true => (env, new FlinkStreamExecution(env.asInstanceOf[FlinkEnvironment]).asInstanceOf[Execution[BaseSource,
-            BaseTransform,
-            BaseSink]])
-          case false => (env, new FlinkBatchExecution(env.asInstanceOf[FlinkEnvironment]).asInstanceOf[Execution[BaseSource,
+        if (isStreaming) {
+          (env, new FlinkStreamExecution(env.asInstanceOf[FlinkEnvironment]).asInstanceOf[Execution[BaseSource,
+            BaseTransform,
+            BaseSink]])
+        } else {
+          (env, new FlinkBatchExecution(env.asInstanceOf[FlinkEnvironment]).asInstanceOf[Execution[BaseSource,
             BaseTransform,
             BaseSink]])
         }
       }
       case "spark" => {
-        isStreaming match {
-          case true => (env, new SparkStreamingExecution(env.asInstanceOf[SparkEnvironment]).asInstanceOf[Execution[BaseSource,
-            BaseTransform,
-            BaseSink]])
-          case false => (env, new SparkBatchExecution(env.asInstanceOf[SparkEnvironment]).asInstanceOf[Execution[BaseSource,
-=======
-      case "flink" => (env, new FlinkStreamExecution(env.asInstanceOf[FlinkEnvironment]).asInstanceOf[Execution[BaseSource,
-        BaseTransform,
-        BaseSink]])
-      case "spark" => {
         if (isStreaming) {
           (env, new SparkStreamingExecution(env.asInstanceOf[SparkEnvironment]).asInstanceOf[Execution[BaseSource,
             BaseTransform,
             BaseSink]])
         } else {
           (env, new SparkBatchExecution(env.asInstanceOf[SparkEnvironment]).asInstanceOf[Execution[BaseSource,
->>>>>>> b7c89ee5
             BaseTransform,
             BaseSink]])
         }
@@ -196,13 +185,6 @@
   /**
     * Get full qualified class name by reflection api, ignore case.
     **/
-<<<<<<< HEAD
-=======
-  private def buildClassFullQualifier(name: String,
-                                      classType: String): String = {
-    buildClassFullQualifier(name, classType, "")
-  }
->>>>>>> b7c89ee5
 
   private def buildClassFullQualifier(name: String, classType: String): String = {
 
