/*
 * Licensed to the Apache Software Foundation (ASF) under one or more
 * contributor license agreements.  See the NOTICE file distributed with
 * this work for additional information regarding copyright ownership.
 * The ASF licenses this file to You under the Apache License, Version 2.0
 * (the "License"); you may not use this file except in compliance with
 * the License.  You may obtain a copy of the License at
 *
 *    http://www.apache.org/licenses/LICENSE-2.0
 *
 * Unless required by applicable law or agreed to in writing, software
 * distributed under the License is distributed on an "AS IS" BASIS,
 * WITHOUT WARRANTIES OR CONDITIONS OF ANY KIND, either express or implied.
 * See the License for the specific language governing permissions and
 * limitations under the License.
 */

package org.apache.seatunnel.e2e.connector.starrocks;

import org.apache.seatunnel.api.table.type.SeaTunnelRow;
import org.apache.seatunnel.common.utils.ExceptionUtils;
import org.apache.seatunnel.e2e.common.TestResource;
import org.apache.seatunnel.e2e.common.TestSuiteBase;
import org.apache.seatunnel.e2e.common.container.ContainerExtendedFactory;
import org.apache.seatunnel.e2e.common.container.TestContainer;
import org.apache.seatunnel.e2e.common.junit.TestContainerExtension;

import org.junit.jupiter.api.AfterAll;
import org.junit.jupiter.api.Assertions;
import org.junit.jupiter.api.BeforeAll;
import org.junit.jupiter.api.TestTemplate;
import org.testcontainers.containers.Container;
import org.testcontainers.containers.GenericContainer;
import org.testcontainers.containers.output.Slf4jLogConsumer;
import org.testcontainers.lifecycle.Startables;
import org.testcontainers.shaded.org.apache.commons.io.IOUtils;

import com.google.common.collect.Lists;
import lombok.extern.slf4j.Slf4j;

import java.io.IOException;
import java.io.InputStream;
import java.math.BigDecimal;
import java.net.MalformedURLException;
import java.net.URL;
import java.net.URLClassLoader;
import java.nio.charset.StandardCharsets;
import java.sql.Connection;
import java.sql.Driver;
import java.sql.PreparedStatement;
import java.sql.ResultSet;
import java.sql.SQLException;
import java.sql.Statement;
import java.util.ArrayList;
import java.util.Arrays;
import java.util.List;
import java.util.Objects;
import java.util.Properties;
import java.util.concurrent.TimeUnit;
import java.util.stream.Collectors;
import java.util.stream.Stream;

import static org.awaitility.Awaitility.given;

@Slf4j
public class StarRocksIT extends TestSuiteBase implements TestResource {
    private static final String DOCKER_IMAGE = "d87904488/starrocks-starter:2.2.1";
    private static final String DRIVER_CLASS = "com.mysql.cj.jdbc.Driver";
    private static final String HOST = "starrocks_e2e";
    private static final int SR_DOCKER_PORT = 9030;
    private static final int SR_PORT = 9033;

    private static final String URL = "jdbc:mysql://%s:" + SR_PORT;
    private static final String USERNAME = "root";
    private static final String PASSWORD = "";
    private static final String DATABASE = "test";
    private static final String SOURCE_TABLE = "e2e_table_source";
    private static final String SINK_TABLE = "e2e_table_sink";
    private static final String SR_DRIVER_JAR =
            "https://repo1.maven.org/maven2/mysql/mysql-connector-java/8.0.16/mysql-connector-java-8.0.16.jar";
    private static final String COLUMN_STRING =
            "BIGINT_COL, LARGEINT_COL, SMALLINT_COL, TINYINT_COL, BOOLEAN_COL, DECIMAL_COL, DOUBLE_COL, FLOAT_COL, INT_COL, CHAR_COL, VARCHAR_11_COL, STRING_COL, DATETIME_COL, DATE_COL";

    private static final String DDL_SOURCE =
            "create table "
                    + DATABASE
                    + "."
                    + SOURCE_TABLE
                    + " (\n"
                    + "  BIGINT_COL     BIGINT,\n"
                    + "  LARGEINT_COL   LARGEINT,\n"
                    + "  SMALLINT_COL   SMALLINT,\n"
                    + "  TINYINT_COL    TINYINT,\n"
                    + "  BOOLEAN_COL    BOOLEAN,\n"
                    + "  DECIMAL_COL    DECIMAL,\n"
                    + "  DOUBLE_COL     DOUBLE,\n"
                    + "  FLOAT_COL      FLOAT,\n"
                    + "  INT_COL        INT,\n"
                    + "  CHAR_COL       CHAR,\n"
                    + "  VARCHAR_11_COL VARCHAR(11),\n"
                    + "  STRING_COL     STRING,\n"
                    + "  DATETIME_COL   DATETIME,\n"
                    + "  DATE_COL       DATE\n"
                    + ")ENGINE=OLAP\n"
                    + "DUPLICATE KEY(`BIGINT_COL`)\n"
                    + "DISTRIBUTED BY HASH(`BIGINT_COL`) BUCKETS 1\n"
                    + "PROPERTIES (\n"
                    + "\"replication_num\" = \"1\",\n"
                    + "\"in_memory\" = \"false\","
                    + "\"storage_format\" = \"DEFAULT\""
                    + ")";

    private static final String DDL_SINK =
            "create table "
                    + DATABASE
                    + "."
                    + SINK_TABLE
                    + " (\n"
                    + "  BIGINT_COL     BIGINT,\n"
                    + "  LARGEINT_COL   LARGEINT,\n"
                    + "  SMALLINT_COL   SMALLINT,\n"
                    + "  TINYINT_COL    TINYINT,\n"
                    + "  BOOLEAN_COL    BOOLEAN,\n"
                    + "  DECIMAL_COL    DECIMAL,\n"
                    + "  DOUBLE_COL     DOUBLE,\n"
                    + "  FLOAT_COL      FLOAT,\n"
                    + "  INT_COL        INT,\n"
                    + "  CHAR_COL       CHAR,\n"
                    + "  VARCHAR_11_COL VARCHAR(11),\n"
                    + "  STRING_COL     STRING,\n"
                    + "  DATETIME_COL   DATETIME,\n"
                    + "  DATE_COL       DATE\n"
                    + ")ENGINE=OLAP\n"
                    + "DUPLICATE KEY(`BIGINT_COL`)\n"
                    + "DISTRIBUTED BY HASH(`BIGINT_COL`) BUCKETS 1\n"
                    + "PROPERTIES (\n"
                    + "\"replication_num\" = \"1\",\n"
                    + "\"in_memory\" = \"false\","
                    + "\"storage_format\" = \"DEFAULT\""
                    + ")";

    private static final String INIT_DATA_SQL =
            "insert into "
                    + DATABASE
                    + "."
                    + SOURCE_TABLE
                    + " (\n"
                    + "  BIGINT_COL,\n"
                    + "  LARGEINT_COL,\n"
                    + "  SMALLINT_COL,\n"
                    + "  TINYINT_COL,\n"
                    + "  BOOLEAN_COL,\n"
                    + "  DECIMAL_COL,\n"
                    + "  DOUBLE_COL,\n"
                    + "  FLOAT_COL,\n"
                    + "  INT_COL,\n"
                    + "  CHAR_COL,\n"
                    + "  VARCHAR_11_COL,\n"
                    + "  STRING_COL,\n"
                    + "  DATETIME_COL,\n"
                    + "  DATE_COL\n"
                    + ")values(\n"
                    + "\t?,?,?,?,?,?,?,?,?,?,?,?,?,?\n"
                    + ")";

    private Connection jdbcConnection;
    private GenericContainer<?> starRocksServer;
    private static final List<SeaTunnelRow> TEST_DATASET = generateTestDataSet();

    @TestContainerExtension
    private final ContainerExtendedFactory extendedFactory =
            container -> {
                Container.ExecResult extraCommands =
                        container.execInContainer(
                                "bash",
                                "-c",
                                "mkdir -p /tmp/seatunnel/plugins/Jdbc/lib && cd /tmp/seatunnel/plugins/Jdbc/lib && curl -O "
                                        + SR_DRIVER_JAR);
                Assertions.assertEquals(0, extraCommands.getExitCode());
            };

    @BeforeAll
    @Override
    public void startUp() throws Exception {
        starRocksServer =
                new GenericContainer<>(DOCKER_IMAGE)
                        .withNetwork(NETWORK)
                        .withNetworkAliases(HOST)
                        .withLogConsumer(new Slf4jLogConsumer(log));
        starRocksServer.setPortBindings(
                Lists.newArrayList(String.format("%s:%s", SR_PORT, SR_DOCKER_PORT)));
        Startables.deepStart(Stream.of(starRocksServer)).join();
        log.info("StarRocks container started");
        // wait for starrocks fully start
        given().ignoreExceptions()
                .await()
                .atMost(360, TimeUnit.SECONDS)
                .untilAsserted(this::initializeJdbcConnection);
        initializeJdbcTable();
        batchInsertData();
    }

    private static List<SeaTunnelRow> generateTestDataSet() {

        List<SeaTunnelRow> rows = new ArrayList<>();
        for (int i = 0; i < 100; i++) {
            SeaTunnelRow row =
                    new SeaTunnelRow(
                            new Object[] {
                                Long.valueOf(i),
                                Long.valueOf(1123456),
                                Short.parseShort("1"),
                                Byte.parseByte("1"),
                                Boolean.FALSE,
                                BigDecimal.valueOf(2222243, 1),
                                Double.parseDouble("2222243.2222243"),
                                Float.parseFloat("222224"),
                                Integer.parseInt("1"),
                                "a",
                                "VARCHAR_COL",
                                "STRING_COL",
                                "2022-08-13 17:35:59",
                                "2022-08-13"
                            });
            rows.add(row);
        }
        return rows;
    }

    @AfterAll
    @Override
    public void tearDown() throws Exception {
        if (jdbcConnection != null) {
            jdbcConnection.close();
        }
        if (starRocksServer != null) {
            starRocksServer.close();
        }
    }

    @TestTemplate
    public void testStarRocksSink(TestContainer container)
            throws IOException, InterruptedException {
<<<<<<< HEAD
        Container.ExecResult execResult = container.executeJob("/starrocks-jdbc-to-starrocks.conf");
=======
        Container.ExecResult execResult =
                container.executeJob("/starrocks-thrift-to-starrocks-streamload.conf");
>>>>>>> e567203f
        Assertions.assertEquals(0, execResult.getExitCode());
        try {
            assertHasData(SINK_TABLE);

            String sourceSql = String.format("select * from %s.%s", DATABASE, SOURCE_TABLE);
            String sinkSql = String.format("select * from %s.%s", DATABASE, SINK_TABLE);
            List<String> columnList =
                    Arrays.stream(COLUMN_STRING.split(","))
                            .map(x -> x.trim())
                            .collect(Collectors.toList());
            Statement sourceStatement = jdbcConnection.createStatement();
            Statement sinkStatement = jdbcConnection.createStatement();
            ResultSet sourceResultSet = sourceStatement.executeQuery(sourceSql);
            ResultSet sinkResultSet = sinkStatement.executeQuery(sinkSql);
            Assertions.assertEquals(
                    sourceResultSet.getMetaData().getColumnCount(),
                    sinkResultSet.getMetaData().getColumnCount());
            while (sourceResultSet.next()) {
                if (sinkResultSet.next()) {
                    for (String column : columnList) {
                        Object source = sourceResultSet.getObject(column);
                        Object sink = sinkResultSet.getObject(column);
                        if (!Objects.deepEquals(source, sink)) {
                            InputStream sourceAsciiStream = sourceResultSet.getBinaryStream(column);
                            InputStream sinkAsciiStream = sinkResultSet.getBinaryStream(column);
                            String sourceValue =
                                    IOUtils.toString(sourceAsciiStream, StandardCharsets.UTF_8);
                            String sinkValue =
                                    IOUtils.toString(sinkAsciiStream, StandardCharsets.UTF_8);
                            Assertions.assertEquals(sourceValue, sinkValue);
                        }
                    }
                }
            }
            // Check the row numbers is equal
            sourceResultSet.last();
            sinkResultSet.last();
            Assertions.assertEquals(sourceResultSet.getRow(), sinkResultSet.getRow());
            clearSinkTable();
        } catch (Exception e) {
            throw new RuntimeException("get starRocks connection error", e);
        }
    }

    private void initializeJdbcConnection()
            throws SQLException, ClassNotFoundException, MalformedURLException,
                    InstantiationException, IllegalAccessException {
        URLClassLoader urlClassLoader =
                new URLClassLoader(
                        new URL[] {new URL(SR_DRIVER_JAR)}, StarRocksIT.class.getClassLoader());
        Thread.currentThread().setContextClassLoader(urlClassLoader);
        Driver driver = (Driver) urlClassLoader.loadClass(DRIVER_CLASS).newInstance();
        Properties props = new Properties();
        props.put("user", USERNAME);
        props.put("password", PASSWORD);
        jdbcConnection = driver.connect(String.format(URL, starRocksServer.getHost()), props);
    }

    private void initializeJdbcTable() {
        try (Statement statement = jdbcConnection.createStatement()) {
            // create databases
            statement.execute("create database test");
            // create source table
            statement.execute(DDL_SOURCE);
            // create sink table
            statement.execute(DDL_SINK);
        } catch (SQLException e) {
            throw new RuntimeException("Initializing table failed!", e);
        }
    }

    private void batchInsertData() {
        List<SeaTunnelRow> rows = TEST_DATASET;
        try {
            jdbcConnection.setAutoCommit(false);
            try (PreparedStatement preparedStatement =
                    jdbcConnection.prepareStatement(INIT_DATA_SQL)) {
                for (int i = 0; i < rows.size(); i++) {
                    for (int index = 0; index < rows.get(i).getFields().length; index++) {
                        preparedStatement.setObject(index + 1, rows.get(i).getFields()[index]);
                    }
                    preparedStatement.addBatch();
                }
                preparedStatement.executeBatch();
            }
            jdbcConnection.commit();
        } catch (Exception exception) {
            log.error(ExceptionUtils.getMessage(exception));
            throw new RuntimeException("get connection error", exception);
        }
    }

    private void assertHasData(String table) {
        try (Statement statement = jdbcConnection.createStatement()) {
            String sql = String.format("select * from %s.%s limit 1", DATABASE, table);
            ResultSet source = statement.executeQuery(sql);
            Assertions.assertTrue(source.next());
        } catch (Exception e) {
            throw new RuntimeException("test starrocks server image error", e);
        }
    }

    private void clearSinkTable() {
        try (Statement statement = jdbcConnection.createStatement()) {
            statement.execute(String.format("TRUNCATE TABLE %s.%s", DATABASE, SINK_TABLE));
        } catch (SQLException e) {
            throw new RuntimeException("test starrocks server image error", e);
        }
    }
}<|MERGE_RESOLUTION|>--- conflicted
+++ resolved
@@ -241,12 +241,8 @@
     @TestTemplate
     public void testStarRocksSink(TestContainer container)
             throws IOException, InterruptedException {
-<<<<<<< HEAD
-        Container.ExecResult execResult = container.executeJob("/starrocks-jdbc-to-starrocks.conf");
-=======
         Container.ExecResult execResult =
                 container.executeJob("/starrocks-thrift-to-starrocks-streamload.conf");
->>>>>>> e567203f
         Assertions.assertEquals(0, execResult.getExitCode());
         try {
             assertHasData(SINK_TABLE);
