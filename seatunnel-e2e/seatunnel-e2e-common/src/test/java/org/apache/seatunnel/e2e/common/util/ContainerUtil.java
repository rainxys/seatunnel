/*
 * Licensed to the Apache Software Foundation (ASF) under one or more
 * contributor license agreements.  See the NOTICE file distributed with
 * this work for additional information regarding copyright ownership.
 * The ASF licenses this file to You under the Apache License, Version 2.0
 * (the "License"); you may not use this file except in compliance with
 * the License.  You may obtain a copy of the License at
 *
 *    http://www.apache.org/licenses/LICENSE-2.0
 *
 * Unless required by applicable law or agreed to in writing, software
 * distributed under the License is distributed on an "AS IS" BASIS,
 * WITHOUT WARRANTIES OR CONDITIONS OF ANY KIND, either express or implied.
 * See the License for the specific language governing permissions and
 * limitations under the License.
 */

package org.apache.seatunnel.e2e.common.util;

import org.apache.seatunnel.shade.com.typesafe.config.Config;
import org.apache.seatunnel.shade.com.typesafe.config.ConfigFactory;
import org.apache.seatunnel.shade.com.typesafe.config.ConfigResolveOptions;
<<<<<<< HEAD

import org.apache.seatunnel.api.configuration.ReadonlyConfig;
import org.apache.seatunnel.api.table.factory.FactoryException;
import org.apache.seatunnel.e2e.common.container.TestContainer;

=======

import org.apache.seatunnel.api.configuration.ReadonlyConfig;
import org.apache.seatunnel.api.table.factory.FactoryException;
import org.apache.seatunnel.e2e.common.container.TestContainer;

import org.apache.commons.lang3.StringUtils;

>>>>>>> e567203f
import org.junit.jupiter.api.Assertions;
import org.testcontainers.containers.GenericContainer;
import org.testcontainers.utility.MountableFile;

import lombok.extern.slf4j.Slf4j;

import java.io.File;
import java.nio.file.Path;
import java.nio.file.Paths;
import java.util.ArrayList;
import java.util.LinkedList;
import java.util.List;
import java.util.Map;
import java.util.Objects;
import java.util.ServiceConfigurationError;
import java.util.ServiceLoader;
import java.util.Set;
import java.util.TreeMap;
import java.util.stream.Collectors;

@Slf4j
public final class ContainerUtil {

    public static final String PLUGIN_MAPPING_FILE = "plugin-mapping.properties";

    /** An error occurs when the user is not a submodule of seatunnel-e2e. */
    public static final String PROJECT_ROOT_PATH = getProjectRootPath();

    private static String getProjectRootPath() {
        String e2eRootModuleDir = "seatunnel-e2e";
        Path path = Paths.get(System.getProperty("user.dir"));
        while (!path.endsWith(Paths.get(e2eRootModuleDir))) {
            path = path.getParent();
        }
        return path.getParent().toString();
    }

    public static void copyConnectorJarToContainer(
            GenericContainer<?> container,
            String confFile,
            String connectorsRootPath,
            String connectorPrefix,
            String connectorType,
            String seatunnelHome) {
        Config jobConfig = getConfig(getResourcesFile(confFile));
        Config connectorsMapping =
                getConfig(new File(PROJECT_ROOT_PATH + File.separator + PLUGIN_MAPPING_FILE));
        if (!connectorsMapping.hasPath(connectorType)
                || connectorsMapping.getConfig(connectorType).isEmpty()) {
            return;
        }
        Config connectors = connectorsMapping.getConfig(connectorType);
        Set<String> connectorNames = getConnectors(jobConfig, connectors, "source");
        connectorNames.addAll(getConnectors(jobConfig, connectors, "sink"));
        File module = new File(PROJECT_ROOT_PATH + File.separator + connectorsRootPath);

        List<File> connectorFiles = getConnectorFiles(module, connectorNames, connectorPrefix);
        connectorFiles.forEach(
                jar ->
                        container.copyFileToContainer(
                                MountableFile.forHostPath(jar.getAbsolutePath()),
                                Paths.get(seatunnelHome, "connectors", connectorType, jar.getName())
                                        .toString()));
    }

    public static String copyConfigFileToContainer(GenericContainer<?> container, String confFile) {
        final String targetConfInContainer = Paths.get("/tmp", confFile).toString();
        container.copyFileToContainer(
                MountableFile.forHostPath(getResourcesFile(confFile).getAbsolutePath()),
                targetConfInContainer);
        return targetConfInContainer;
    }

    public static void copySeaTunnelStarterLoggingToContainer(
            GenericContainer<?> container,
            String startModulePath,
            String seatunnelHomeInContainer) {
        // copy logging lib
        final String loggingLibPath =
                startModulePath
                        + File.separator
                        + "target"
                        + File.separator
                        + "logging-e2e"
                        + File.separator;
        checkPathExist(loggingLibPath);
        container.withCopyFileToContainer(
                MountableFile.forHostPath(loggingLibPath),
                Paths.get(seatunnelHomeInContainer, "starter", "logging").toString());
    }

    public static void copySeaTunnelStarterToContainer(
            GenericContainer<?> container,
            String startModuleName,
            String startModulePath,
            String seatunnelHomeInContainer) {
        // solve the problem of multi modules such as
        // seatunnel-flink-starter/seatunnel-flink-13-starter
<<<<<<< HEAD
        final String[] splits = startModuleName.split(File.separator);
=======
        final String[] splits = StringUtils.split(startModuleName, File.separator);
>>>>>>> e567203f
        final String startJarName = splits[splits.length - 1] + ".jar";
        // copy starter
        final String startJarPath =
                startModulePath + File.separator + "target" + File.separator + startJarName;
        checkPathExist(startJarPath);
        // don't use container#withFileSystemBind, this isn't supported in Windows.
        container.withCopyFileToContainer(
                MountableFile.forHostPath(startJarPath),
                Paths.get(seatunnelHomeInContainer, "starter", startJarName).toString());

        // copy lib
        String transformJar = "seatunnel-transforms-v2.jar";
        Path transformJarPath =
                Paths.get(PROJECT_ROOT_PATH, "seatunnel-transforms-v2", "target", transformJar);
        container.withCopyFileToContainer(
                MountableFile.forHostPath(transformJarPath),
                Paths.get(seatunnelHomeInContainer, "lib", transformJar).toString());

        // copy bin
        final String startBinPath = startModulePath + File.separator + "src/main/bin/";
        checkPathExist(startBinPath);
        container.withCopyFileToContainer(
                MountableFile.forHostPath(startBinPath),
                Paths.get(seatunnelHomeInContainer, "bin").toString());

        // copy plugin-mapping.properties
        container.withCopyFileToContainer(
                MountableFile.forHostPath(PROJECT_ROOT_PATH + "/plugin-mapping.properties"),
                Paths.get(seatunnelHomeInContainer, "connectors", PLUGIN_MAPPING_FILE).toString());
    }

    public static String adaptPathForWin(String path) {
        // Running IT use cases under Windows requires replacing \ with /
        return path == null ? "" : path.replaceAll("\\\\", "/");
    }

    private static List<File> getConnectorFiles(
            File currentModule, Set<String> connectorNames, String connectorPrefix) {
        List<File> connectorFiles = new ArrayList<>();
        for (File file : Objects.requireNonNull(currentModule.listFiles())) {
            getConnectorFiles(file, connectorNames, connectorPrefix, connectorFiles);
        }
        return connectorFiles;
    }

    private static void getConnectorFiles(
            File currentModule,
            Set<String> connectorNames,
            String connectorPrefix,
            List<File> connectors) {
        if (currentModule.isFile() || connectorNames.size() == connectors.size()) {
            return;
        }
        if (connectorNames.contains(currentModule.getName())) {
            File targetPath = new File(currentModule.getAbsolutePath() + File.separator + "target");
            for (File file : Objects.requireNonNull(targetPath.listFiles())) {
                if (file.getName().startsWith(currentModule.getName())
                        && !file.getName().endsWith("javadoc.jar")) {
                    connectors.add(file);
                    return;
                }
            }
        }

        if (currentModule.getName().startsWith(connectorPrefix)) {
            for (File file : Objects.requireNonNull(currentModule.listFiles())) {
                getConnectorFiles(file, connectorNames, connectorPrefix, connectors);
            }
        }
    }

    private static Set<String> getConnectors(
            Config jobConfig, Config connectorsMap, String pluginType) {
        List<? extends Config> connectorConfigList = jobConfig.getConfigList(pluginType);
        Map<String, String> connectors = new TreeMap<>(String.CASE_INSENSITIVE_ORDER);
        ReadonlyConfig.fromConfig(connectorsMap.getConfig(pluginType)).toMap(connectors);
        return connectorConfigList.stream()
                .map(config -> config.getString("plugin_name"))
                .filter(connectors::containsKey)
                .map(connectors::get)
                .collect(Collectors.toSet());
    }

    public static Path getCurrentModulePath() {
        return Paths.get(System.getProperty("user.dir"));
    }

    public static File getResourcesFile(String confFile) {
        File file = new File(getCurrentModulePath() + "/src/test/resources" + confFile);
        if (file.exists()) {
            return file;
        }
        throw new IllegalArgumentException(confFile + " doesn't exist");
    }

    private static Config getConfig(File file) {
        return ConfigFactory.parseFile(file)
                .resolve(ConfigResolveOptions.defaults().setAllowUnresolved(true))
                .resolveWith(
                        ConfigFactory.systemProperties(),
                        ConfigResolveOptions.defaults().setAllowUnresolved(true));
    }

    public static void checkPathExist(String path) {
        Assertions.assertTrue(new File(path).exists(), path + " must exist");
    }

    public static List<TestContainer> discoverTestContainers() {
        try {
            final List<TestContainer> result = new LinkedList<>();
            ServiceLoader.load(TestContainer.class, Thread.currentThread().getContextClassLoader())
                    .iterator()
                    .forEachRemaining(result::add);
            return result;
        } catch (ServiceConfigurationError e) {
            log.error("Could not load service provider for containers.", e);
            throw new FactoryException("Could not load service provider for containers.", e);
        }
    }
}<|MERGE_RESOLUTION|>--- conflicted
+++ resolved
@@ -20,21 +20,13 @@
 import org.apache.seatunnel.shade.com.typesafe.config.Config;
 import org.apache.seatunnel.shade.com.typesafe.config.ConfigFactory;
 import org.apache.seatunnel.shade.com.typesafe.config.ConfigResolveOptions;
-<<<<<<< HEAD
 
 import org.apache.seatunnel.api.configuration.ReadonlyConfig;
 import org.apache.seatunnel.api.table.factory.FactoryException;
 import org.apache.seatunnel.e2e.common.container.TestContainer;
 
-=======
-
-import org.apache.seatunnel.api.configuration.ReadonlyConfig;
-import org.apache.seatunnel.api.table.factory.FactoryException;
-import org.apache.seatunnel.e2e.common.container.TestContainer;
-
 import org.apache.commons.lang3.StringUtils;
 
->>>>>>> e567203f
 import org.junit.jupiter.api.Assertions;
 import org.testcontainers.containers.GenericContainer;
 import org.testcontainers.utility.MountableFile;
@@ -133,11 +125,7 @@
             String seatunnelHomeInContainer) {
         // solve the problem of multi modules such as
         // seatunnel-flink-starter/seatunnel-flink-13-starter
-<<<<<<< HEAD
-        final String[] splits = startModuleName.split(File.separator);
-=======
         final String[] splits = StringUtils.split(startModuleName, File.separator);
->>>>>>> e567203f
         final String startJarName = splits[splits.length - 1] + ".jar";
         // copy starter
         final String startJarPath =
