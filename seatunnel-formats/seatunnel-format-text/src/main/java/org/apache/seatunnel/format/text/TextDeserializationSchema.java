--- conflicted
+++ resolved
@@ -44,16 +44,6 @@
 import java.util.Map;
 
 public class TextDeserializationSchema implements DeserializationSchema<SeaTunnelRow> {
-<<<<<<< HEAD
-    @NonNull private SeaTunnelRowType seaTunnelRowType;
-    @NonNull private String delimiter;
-    @Builder.Default private DateUtils.Formatter dateFormatter = DateUtils.Formatter.YYYY_MM_DD;
-
-    @Builder.Default
-    private DateTimeUtils.Formatter dateTimeFormatter = DateTimeUtils.Formatter.YYYY_MM_DD_HH_MM_SS;
-
-    @Builder.Default private TimeUtils.Formatter timeFormatter = TimeUtils.Formatter.HH_MM_SS;
-=======
     private final SeaTunnelRowType seaTunnelRowType;
     private final String[] separators;
     private final DateUtils.Formatter dateFormatter;
@@ -122,7 +112,6 @@
                     seaTunnelRowType, separators, dateFormatter, dateTimeFormatter, timeFormatter);
         }
     }
->>>>>>> e567203f
 
     @Override
     public SeaTunnelRow deserialize(byte[] message) throws IOException {
@@ -141,36 +130,6 @@
     }
 
     private Map<Integer, String> splitLineBySeaTunnelRowType(
-<<<<<<< HEAD
-            String line, SeaTunnelRowType seaTunnelRowType) {
-        String[] splits = line.split(delimiter, -1);
-        LinkedHashMap<Integer, String> splitsMap = new LinkedHashMap<>();
-        SeaTunnelDataType<?>[] fieldTypes = seaTunnelRowType.getFieldTypes();
-        int cursor = 0;
-        for (int i = 0; i < fieldTypes.length; i++) {
-            if (fieldTypes[i].getSqlType() == SqlType.ROW) {
-                // row type
-                int totalFields = ((SeaTunnelRowType) fieldTypes[i]).getTotalFields();
-                // if current field is empty
-                if (cursor >= splits.length) {
-                    splitsMap.put(i, null);
-                } else {
-                    ArrayList<String> rowSplits =
-                            new ArrayList<>(
-                                    Arrays.asList(splits).subList(cursor, cursor + totalFields));
-                    splitsMap.put(i, String.join(delimiter, rowSplits));
-                }
-                cursor += totalFields;
-            } else {
-                // not row type
-                // if current field is empty
-                if (cursor >= splits.length) {
-                    splitsMap.put(i, null);
-                    cursor++;
-                } else {
-                    splitsMap.put(i, splits[cursor++]);
-                }
-=======
             String line, SeaTunnelRowType seaTunnelRowType, int level) {
         String[] splits = line.split(separators[level], -1);
         LinkedHashMap<Integer, String> splitsMap = new LinkedHashMap<>();
@@ -182,7 +141,6 @@
             // contains partition columns
             for (int i = splits.length; i < fieldTypes.length; i++) {
                 splitsMap.put(i, null);
->>>>>>> e567203f
             }
         }
         return splitsMap;
@@ -197,14 +155,9 @@
                 BasicType<?> elementType = ((ArrayType<?, ?>) fieldType).getElementType();
                 String[] elements = field.split(separators[level + 1]);
                 ArrayList<Object> objectArrayList = new ArrayList<>();
-<<<<<<< HEAD
-                jsonNodes.forEach(
-                        jsonNode -> objectArrayList.add(convert(jsonNode.toString(), elementType)));
-=======
                 for (String element : elements) {
                     objectArrayList.add(convert(element, elementType, level + 1));
                 }
->>>>>>> e567203f
                 switch (elementType.getSqlType()) {
                     case STRING:
                         return objectArrayList.toArray(new String[0]);
@@ -233,12 +186,6 @@
                 SeaTunnelDataType<?> keyType = ((MapType<?, ?>) fieldType).getKeyType();
                 SeaTunnelDataType<?> valueType = ((MapType<?, ?>) fieldType).getValueType();
                 LinkedHashMap<Object, Object> objectMap = new LinkedHashMap<>();
-<<<<<<< HEAD
-                Map<String, String> fieldsMap = JsonUtils.toMap(field);
-                fieldsMap.forEach(
-                        (key, value) ->
-                                objectMap.put(convert(key, keyType), convert(value, valueType)));
-=======
                 String[] kvs = field.split(separators[level + 1]);
                 for (String kv : kvs) {
                     String[] splits = kv.split(separators[level + 2]);
@@ -246,7 +193,6 @@
                             convert(splits[0], keyType, level + 1),
                             convert(splits[1], valueType, level + 1));
                 }
->>>>>>> e567203f
                 return objectMap;
             case STRING:
                 return field;
@@ -278,22 +224,14 @@
                 return DateTimeUtils.parse(field, dateTimeFormatter);
             case ROW:
                 Map<Integer, String> splitsMap =
-<<<<<<< HEAD
-                        splitLineBySeaTunnelRowType(field, (SeaTunnelRowType) fieldType);
-=======
                         splitLineBySeaTunnelRowType(field, (SeaTunnelRowType) fieldType, level + 1);
->>>>>>> e567203f
                 Object[] objects = new Object[splitsMap.size()];
                 for (int i = 0; i < objects.length; i++) {
                     objects[i] =
                             convert(
                                     splitsMap.get(i),
-<<<<<<< HEAD
-                                    ((SeaTunnelRowType) fieldType).getFieldType(i));
-=======
                                     ((SeaTunnelRowType) fieldType).getFieldType(i),
                                     level + 1);
->>>>>>> e567203f
                 }
                 return new SeaTunnelRow(objects);
             default:
