/*
 * Licensed to the Apache Software Foundation (ASF) under one or more
 * contributor license agreements.  See the NOTICE file distributed with
 * this work for additional information regarding copyright ownership.
 * The ASF licenses this file to You under the Apache License, Version 2.0
 * (the "License"); you may not use this file except in compliance with
 * the License.  You may obtain a copy of the License at
 *
 *    http://www.apache.org/licenses/LICENSE-2.0
 *
 * Unless required by applicable law or agreed to in writing, software
 * distributed under the License is distributed on an "AS IS" BASIS,
 * WITHOUT WARRANTIES OR CONDITIONS OF ANY KIND, either express or implied.
 * See the License for the specific language governing permissions and
 * limitations under the License.
 */

package org.apache.seatunnel.engine.client;

<<<<<<< HEAD
import org.apache.seatunnel.shade.com.fasterxml.jackson.core.JsonProcessingException;
import org.apache.seatunnel.shade.com.fasterxml.jackson.databind.JsonNode;
import org.apache.seatunnel.shade.com.fasterxml.jackson.databind.ObjectMapper;

=======
import org.apache.seatunnel.shade.com.fasterxml.jackson.databind.ObjectMapper;

import org.apache.seatunnel.common.utils.JsonUtils;
>>>>>>> e567203f
import org.apache.seatunnel.engine.client.job.JobClient;
import org.apache.seatunnel.engine.client.job.JobExecutionEnvironment;
import org.apache.seatunnel.engine.client.job.JobMetricsRunner.JobMetricsSummary;
import org.apache.seatunnel.engine.common.config.JobConfig;
import org.apache.seatunnel.engine.core.job.JobDAGInfo;
import org.apache.seatunnel.engine.core.protocol.codec.SeaTunnelGetClusterHealthMetricsCodec;
import org.apache.seatunnel.engine.core.protocol.codec.SeaTunnelPrintMessageCodec;
<<<<<<< HEAD
import org.apache.seatunnel.engine.core.protocol.codec.SeaTunnelSavePointJobCodec;
=======
>>>>>>> e567203f

import com.hazelcast.client.config.ClientConfig;
import com.hazelcast.cluster.Member;
import com.hazelcast.logging.ILogger;
import lombok.Getter;
import lombok.NonNull;

import java.util.Arrays;
import java.util.HashMap;
import java.util.LinkedHashMap;
import java.util.Map;
import java.util.Set;

public class SeaTunnelClient implements SeaTunnelClientInstance {
    private static final ObjectMapper OBJECT_MAPPER = new ObjectMapper();
    private final SeaTunnelHazelcastClient hazelcastClient;
    @Getter private final JobClient jobClient;

    public SeaTunnelClient(@NonNull ClientConfig clientConfig) {
        this.hazelcastClient = new SeaTunnelHazelcastClient(clientConfig);
        this.jobClient = new JobClient(this.hazelcastClient);
    }

    @Override
    public JobExecutionEnvironment createExecutionContext(
            @NonNull String filePath, @NonNull JobConfig jobConfig) {
        return new JobExecutionEnvironment(jobConfig, filePath, hazelcastClient);
    }

    @Override
    public JobExecutionEnvironment restoreExecutionContext(
            @NonNull String filePath, @NonNull JobConfig jobConfig, @NonNull Long jobId) {
        return new JobExecutionEnvironment(jobConfig, filePath, hazelcastClient, true, jobId);
    }

    @Override
    public JobClient createJobClient() {
        return new JobClient(hazelcastClient);
    }

    @Override
    public void close() {
        hazelcastClient.getHazelcastInstance().shutdown();
    }

    public ILogger getLogger() {
        return hazelcastClient.getLogger(getClass());
    }

    public String printMessageToMaster(@NonNull String msg) {
        return hazelcastClient.requestOnMasterAndDecodeResponse(
                SeaTunnelPrintMessageCodec.encodeRequest(msg),
                SeaTunnelPrintMessageCodec::decodeResponse);
    }

    public void shutdown() {
        hazelcastClient.shutdown();
    }

    /**
     * get job status and the tasks status
     *
     * @param jobId jobId
     */
    @Deprecated
    public String getJobDetailStatus(Long jobId) {
<<<<<<< HEAD
        return hazelcastClient.requestOnMasterAndDecodeResponse(
                SeaTunnelGetJobDetailStatusCodec.encodeRequest(jobId),
                SeaTunnelGetJobDetailStatusCodec::decodeResponse);
    }

    /** list all jobId and job status */
    public String listJobStatus() {
        return hazelcastClient.requestOnMasterAndDecodeResponse(
                SeaTunnelListJobStatusCodec.encodeRequest(),
                SeaTunnelListJobStatusCodec::decodeResponse);
=======
        return jobClient.getJobDetailStatus(jobId);
    }

    /** list all jobId and job status */
    @Deprecated
    public String listJobStatus() {
        return jobClient.listJobStatus();
>>>>>>> e567203f
    }

    /**
     * get one job status
     *
     * @param jobId jobId
     */
    @Deprecated
    public String getJobStatus(Long jobId) {
<<<<<<< HEAD
        int jobStatusOrdinal =
                hazelcastClient.requestOnMasterAndDecodeResponse(
                        SeaTunnelGetJobStatusCodec.encodeRequest(jobId),
                        SeaTunnelGetJobStatusCodec::decodeResponse);
        return JobStatus.values()[jobStatusOrdinal].toString();
=======
        return jobClient.getJobStatus(jobId);
>>>>>>> e567203f
    }

    @Deprecated
    public String getJobMetrics(Long jobId) {
<<<<<<< HEAD
        return hazelcastClient.requestOnMasterAndDecodeResponse(
                SeaTunnelGetJobMetricsCodec.encodeRequest(jobId),
                SeaTunnelGetJobMetricsCodec::decodeResponse);
    }

    public void savePointJob(Long jobId) {
        PassiveCompletableFuture<Void> cancelFuture =
                hazelcastClient.requestOnMasterAndGetCompletableFuture(
                        SeaTunnelSavePointJobCodec.encodeRequest(jobId));

        cancelFuture.join();
=======
        return jobClient.getJobMetrics(jobId);
    }

    @Deprecated
    public void savePointJob(Long jobId) {
        jobClient.savePointJob(jobId);
>>>>>>> e567203f
    }

    @Deprecated
    public void cancelJob(Long jobId) {
<<<<<<< HEAD
        PassiveCompletableFuture<Void> cancelFuture =
                hazelcastClient.requestOnMasterAndGetCompletableFuture(
                        SeaTunnelCancelJobCodec.encodeRequest(jobId));

        cancelFuture.join();
    }

    public JobDAGInfo getJobInfo(Long jobId) {
        return hazelcastClient
                .getSerializationService()
                .toObject(
                        hazelcastClient.requestOnMasterAndDecodeResponse(
                                SeaTunnelGetJobInfoCodec.encodeRequest(jobId),
                                SeaTunnelGetJobInfoCodec::decodeResponse));
=======
        jobClient.cancelJob(jobId);
    }

    public JobDAGInfo getJobInfo(Long jobId) {
        return jobClient.getJobInfo(jobId);
>>>>>>> e567203f
    }

    public JobMetricsSummary getJobMetricsSummary(Long jobId) {
        return jobClient.getJobMetricsSummary(jobId);
    }

    public Map<String, String> getClusterHealthMetrics() {
        Set<Member> members = hazelcastClient.getHazelcastInstance().getCluster().getMembers();
        Map<String, String> healthMetricsMap = new HashMap<>();
        members.stream()
                .forEach(
                        member -> {
                            String metrics =
                                    hazelcastClient.requestAndDecodeResponse(
                                            member.getUuid(),
                                            SeaTunnelGetClusterHealthMetricsCodec.encodeRequest(),
                                            SeaTunnelGetClusterHealthMetricsCodec::decodeResponse);
                            String[] split = metrics.split(",");
                            Map<String, String> kvMap = new LinkedHashMap<>();
                            Arrays.stream(split)
                                    .forEach(
                                            kv -> {
                                                String[] kvArr = kv.split("=");
                                                kvMap.put(kvArr[0], kvArr[1]);
                                            });
                            healthMetricsMap.put(
                                    member.getAddress().toString(), JsonUtils.toJsonString(kvMap));
                        });

        return healthMetricsMap;
    }
}<|MERGE_RESOLUTION|>--- conflicted
+++ resolved
@@ -17,16 +17,9 @@
 
 package org.apache.seatunnel.engine.client;
 
-<<<<<<< HEAD
-import org.apache.seatunnel.shade.com.fasterxml.jackson.core.JsonProcessingException;
-import org.apache.seatunnel.shade.com.fasterxml.jackson.databind.JsonNode;
-import org.apache.seatunnel.shade.com.fasterxml.jackson.databind.ObjectMapper;
-
-=======
 import org.apache.seatunnel.shade.com.fasterxml.jackson.databind.ObjectMapper;
 
 import org.apache.seatunnel.common.utils.JsonUtils;
->>>>>>> e567203f
 import org.apache.seatunnel.engine.client.job.JobClient;
 import org.apache.seatunnel.engine.client.job.JobExecutionEnvironment;
 import org.apache.seatunnel.engine.client.job.JobMetricsRunner.JobMetricsSummary;
@@ -34,10 +27,6 @@
 import org.apache.seatunnel.engine.core.job.JobDAGInfo;
 import org.apache.seatunnel.engine.core.protocol.codec.SeaTunnelGetClusterHealthMetricsCodec;
 import org.apache.seatunnel.engine.core.protocol.codec.SeaTunnelPrintMessageCodec;
-<<<<<<< HEAD
-import org.apache.seatunnel.engine.core.protocol.codec.SeaTunnelSavePointJobCodec;
-=======
->>>>>>> e567203f
 
 import com.hazelcast.client.config.ClientConfig;
 import com.hazelcast.cluster.Member;
@@ -104,18 +93,6 @@
      */
     @Deprecated
     public String getJobDetailStatus(Long jobId) {
-<<<<<<< HEAD
-        return hazelcastClient.requestOnMasterAndDecodeResponse(
-                SeaTunnelGetJobDetailStatusCodec.encodeRequest(jobId),
-                SeaTunnelGetJobDetailStatusCodec::decodeResponse);
-    }
-
-    /** list all jobId and job status */
-    public String listJobStatus() {
-        return hazelcastClient.requestOnMasterAndDecodeResponse(
-                SeaTunnelListJobStatusCodec.encodeRequest(),
-                SeaTunnelListJobStatusCodec::decodeResponse);
-=======
         return jobClient.getJobDetailStatus(jobId);
     }
 
@@ -123,7 +100,6 @@
     @Deprecated
     public String listJobStatus() {
         return jobClient.listJobStatus();
->>>>>>> e567203f
     }
 
     /**
@@ -133,65 +109,26 @@
      */
     @Deprecated
     public String getJobStatus(Long jobId) {
-<<<<<<< HEAD
-        int jobStatusOrdinal =
-                hazelcastClient.requestOnMasterAndDecodeResponse(
-                        SeaTunnelGetJobStatusCodec.encodeRequest(jobId),
-                        SeaTunnelGetJobStatusCodec::decodeResponse);
-        return JobStatus.values()[jobStatusOrdinal].toString();
-=======
         return jobClient.getJobStatus(jobId);
->>>>>>> e567203f
     }
 
     @Deprecated
     public String getJobMetrics(Long jobId) {
-<<<<<<< HEAD
-        return hazelcastClient.requestOnMasterAndDecodeResponse(
-                SeaTunnelGetJobMetricsCodec.encodeRequest(jobId),
-                SeaTunnelGetJobMetricsCodec::decodeResponse);
-    }
-
-    public void savePointJob(Long jobId) {
-        PassiveCompletableFuture<Void> cancelFuture =
-                hazelcastClient.requestOnMasterAndGetCompletableFuture(
-                        SeaTunnelSavePointJobCodec.encodeRequest(jobId));
-
-        cancelFuture.join();
-=======
         return jobClient.getJobMetrics(jobId);
     }
 
     @Deprecated
     public void savePointJob(Long jobId) {
         jobClient.savePointJob(jobId);
->>>>>>> e567203f
     }
 
     @Deprecated
     public void cancelJob(Long jobId) {
-<<<<<<< HEAD
-        PassiveCompletableFuture<Void> cancelFuture =
-                hazelcastClient.requestOnMasterAndGetCompletableFuture(
-                        SeaTunnelCancelJobCodec.encodeRequest(jobId));
-
-        cancelFuture.join();
-    }
-
-    public JobDAGInfo getJobInfo(Long jobId) {
-        return hazelcastClient
-                .getSerializationService()
-                .toObject(
-                        hazelcastClient.requestOnMasterAndDecodeResponse(
-                                SeaTunnelGetJobInfoCodec.encodeRequest(jobId),
-                                SeaTunnelGetJobInfoCodec::decodeResponse));
-=======
         jobClient.cancelJob(jobId);
     }
 
     public JobDAGInfo getJobInfo(Long jobId) {
         return jobClient.getJobInfo(jobId);
->>>>>>> e567203f
     }
 
     public JobMetricsSummary getJobMetricsSummary(Long jobId) {
