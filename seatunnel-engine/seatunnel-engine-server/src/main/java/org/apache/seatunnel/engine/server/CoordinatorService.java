--- conflicted
+++ resolved
@@ -250,25 +250,13 @@
                         runningJobStateIMap,
                         runningJobStateTimestampsIMap,
                         ownedSlotProfilesIMap,
-<<<<<<< HEAD
-                        engineConfig);
-
-        jobMaster.init(runningJobInfoIMap.get(jobId).getInitializationTimestamp());
-=======
                         runningJobInfoIMap,
                         engineConfig);
 
->>>>>>> e567203f
         try {
             jobMaster.init(runningJobInfoIMap.get(jobId).getInitializationTimestamp(), true);
         } catch (Exception e) {
-<<<<<<< HEAD
-            jobMaster.cancelJob();
-            throw new SeaTunnelEngineException(
-                    String.format("Job id %s init CheckPointManager failed", jobId), e);
-=======
             throw new SeaTunnelEngineException(String.format("Job id %s init failed", jobId), e);
->>>>>>> e567203f
         }
 
         String jobFullName = jobMaster.getPhysicalPlan().getJobFullName();
@@ -277,11 +265,7 @@
                     String.format(
                             "The restore %s is in an end state %s, store the job info to JobHistory and clear the job running time info",
                             jobFullName, jobStatus));
-<<<<<<< HEAD
-            removeJobIMap(jobMaster);
-=======
             jobMaster.cleanJob();
->>>>>>> e567203f
             return;
         }
 
@@ -310,17 +294,12 @@
                             jobMaster.cancelJob();
                             jobMaster.run();
                         } finally {
-<<<<<<< HEAD
-                            // storage job state info to HistoryStorage
-                            onJobDone(jobMaster, jobId);
-=======
                             // voidCompletableFuture will be cancelled when zeta master node
                             // shutdown to simulate master failure,
                             // don't update runningJobMasterMap is this case.
                             if (!jobMaster.getJobMasterCompleteFuture().isCancelled()) {
                                 runningJobMasterMap.remove(jobId);
                             }
->>>>>>> e567203f
                         }
                     });
             return;
@@ -340,16 +319,12 @@
                                     .forEach(SubPlan::restorePipelineState);
                             jobMaster.run();
                         } finally {
-<<<<<<< HEAD
-                            onJobDone(jobMaster, jobId);
-=======
                             // voidCompletableFuture will be cancelled when zeta master node
                             // shutdown to simulate master failure,
                             // don't update runningJobMasterMap is this case.
                             if (!jobMaster.getJobMasterCompleteFuture().isCancelled()) {
                                 runningJobMasterMap.remove(jobId);
                             }
->>>>>>> e567203f
                         }
                     });
         }
@@ -409,11 +384,7 @@
 
     /** call by client to submit job */
     public PassiveCompletableFuture<Void> submitJob(long jobId, Data jobImmutableInformation) {
-<<<<<<< HEAD
-        CompletableFuture<Void> voidCompletableFuture = new CompletableFuture<>();
-=======
         CompletableFuture<Void> jobSubmitFuture = new CompletableFuture<>();
->>>>>>> e567203f
         JobMaster jobMaster =
                 new JobMaster(
                         jobImmutableInformation,
@@ -424,10 +395,7 @@
                         runningJobStateIMap,
                         runningJobStateTimestampsIMap,
                         ownedSlotProfilesIMap,
-<<<<<<< HEAD
-=======
                         runningJobInfoIMap,
->>>>>>> e567203f
                         engineConfig);
         executorService.submit(
                 () -> {
@@ -436,35 +404,15 @@
                                 jobId,
                                 new JobInfo(System.currentTimeMillis(), jobImmutableInformation));
                         runningJobMasterMap.put(jobId, jobMaster);
-<<<<<<< HEAD
-                        jobMaster.init(runningJobInfoIMap.get(jobId).getInitializationTimestamp());
-                        jobMaster.initCheckPointManager();
-=======
                         jobMaster.init(
                                 runningJobInfoIMap.get(jobId).getInitializationTimestamp(), false);
                         // We specify that when init is complete, the submitJob is complete
                         jobSubmitFuture.complete(null);
->>>>>>> e567203f
                     } catch (Throwable e) {
                         logger.severe(
                                 String.format(
                                         "submit job %s error %s ",
                                         jobId, ExceptionUtils.getMessage(e)));
-<<<<<<< HEAD
-                        voidCompletableFuture.completeExceptionally(e);
-                    } finally {
-                        // We specify that when init is complete, the submitJob is complete
-                        voidCompletableFuture.complete(null);
-                    }
-
-                    try {
-                        jobMaster.run();
-                    } finally {
-                        onJobDone(jobMaster, jobId);
-                    }
-                });
-        return new PassiveCompletableFuture<>(voidCompletableFuture);
-=======
                         jobSubmitFuture.completeExceptionally(e);
                     }
                     if (!jobSubmitFuture.isCompletedExceptionally()) {
@@ -484,7 +432,6 @@
                     }
                 });
         return new PassiveCompletableFuture<>(jobSubmitFuture);
->>>>>>> e567203f
     }
 
     public PassiveCompletableFuture<Void> savePoint(long jobId) {
@@ -501,52 +448,6 @@
         return new PassiveCompletableFuture<>(voidCompletableFuture);
     }
 
-<<<<<<< HEAD
-    private void onJobDone(JobMaster jobMaster, long jobId) {
-        // storage job state and metrics to HistoryStorage
-        jobHistoryService.storeJobInfo(jobId, runningJobMasterMap.get(jobId).getJobDAGInfo());
-        jobHistoryService.storeFinishedJobState(jobMaster);
-        removeJobIMap(jobMaster);
-        runningJobMasterMap.remove(jobId);
-    }
-
-    private void removeJobIMap(JobMaster jobMaster) {
-        Long jobId = jobMaster.getJobImmutableInformation().getJobId();
-        runningJobStateTimestampsIMap.remove(jobId);
-
-        jobMaster
-                .getPhysicalPlan()
-                .getPipelineList()
-                .forEach(
-                        pipeline -> {
-                            runningJobStateIMap.remove(pipeline.getPipelineLocation());
-                            runningJobStateTimestampsIMap.remove(pipeline.getPipelineLocation());
-                            pipeline.getCoordinatorVertexList()
-                                    .forEach(
-                                            coordinator -> {
-                                                runningJobStateIMap.remove(
-                                                        coordinator.getTaskGroupLocation());
-                                                runningJobStateTimestampsIMap.remove(
-                                                        coordinator.getTaskGroupLocation());
-                                            });
-
-                            pipeline.getPhysicalVertexList()
-                                    .forEach(
-                                            task -> {
-                                                runningJobStateIMap.remove(
-                                                        task.getTaskGroupLocation());
-                                                runningJobStateTimestampsIMap.remove(
-                                                        task.getTaskGroupLocation());
-                                            });
-                        });
-
-        // These should be deleted at the end.
-        runningJobStateIMap.remove(jobId);
-        runningJobInfoIMap.remove(jobId);
-    }
-
-=======
->>>>>>> e567203f
     public PassiveCompletableFuture<JobResult> waitForJobComplete(long jobId) {
         JobMaster runningJobMaster = runningJobMasterMap.get(jobId);
         if (runningJobMaster == null) {
