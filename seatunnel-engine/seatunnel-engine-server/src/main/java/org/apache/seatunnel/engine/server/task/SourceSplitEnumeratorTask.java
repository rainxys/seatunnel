--- conflicted
+++ resolved
@@ -65,11 +65,6 @@
 import static org.apache.seatunnel.engine.server.task.statemachine.SeaTunnelTaskState.RUNNING;
 import static org.apache.seatunnel.engine.server.task.statemachine.SeaTunnelTaskState.STARTING;
 import static org.apache.seatunnel.engine.server.task.statemachine.SeaTunnelTaskState.WAITING_RESTORE;
-<<<<<<< HEAD
-
-public class SourceSplitEnumeratorTask<SplitT extends SourceSplit> extends CoordinatorTask {
-=======
->>>>>>> e567203f
 
 @Slf4j
 public class SourceSplitEnumeratorTask<SplitT extends SourceSplit> extends CoordinatorTask {
@@ -97,20 +92,12 @@
         currState = SeaTunnelTaskState.INIT;
         super.init();
         readerRegisterComplete = false;
-<<<<<<< HEAD
-        LOGGER.info(
-                "starting seatunnel source split enumerator task, source name: "
-                        + source.getName());
-        enumeratorContext =
-                new SeaTunnelSplitEnumeratorContext<>(this.source.getParallelism(), this);
-=======
         log.info(
                 "starting seatunnel source split enumerator task, source name: "
                         + source.getName());
         enumeratorContext =
                 new SeaTunnelSplitEnumeratorContext<>(
                         this.source.getParallelism(), this, getMetricsContext());
->>>>>>> e567203f
         enumeratorStateSerializer = this.source.getSource().getEnumeratorStateSerializer();
         taskMemberMapping = new ConcurrentHashMap<>();
         taskIDToTaskLocationMapping = new ConcurrentHashMap<>();
@@ -158,10 +145,6 @@
             sendToAllReader(location -> new BarrierFlowOperation(barrier, location));
         }
         if (barrier.snapshot()) {
-<<<<<<< HEAD
-=======
-            byte[] serialize = enumeratorStateSerializer.serialize(snapshotState);
->>>>>>> e567203f
             this.getExecutionContext()
                     .sendToMaster(
                             new TaskAcknowledgeOperation(
