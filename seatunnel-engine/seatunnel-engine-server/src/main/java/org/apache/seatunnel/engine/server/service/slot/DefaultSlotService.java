--- conflicted
+++ resolved
@@ -102,11 +102,7 @@
                         LOGGER.fine(
                                 "start send heartbeat to resource manager, this address: "
                                         + nodeEngine.getClusterService().getThisAddress());
-<<<<<<< HEAD
-                        sendToMaster(new WorkerHeartbeatOperation(toWorkerProfile())).join();
-=======
                         sendToMaster(new WorkerHeartbeatOperation(getWorkerProfile())).join();
->>>>>>> e567203f
                     } catch (Exception e) {
                         LOGGER.warning(
                                 "failed send heartbeat to resource manager, will retry later. this address: "
@@ -134,13 +130,6 @@
     public synchronized SlotAndWorkerProfile requestSlot(
             long jobId, ResourceProfile resourceProfile) {
         initStatus = false;
-<<<<<<< HEAD
-        LOGGER.info(
-                String.format(
-                        "received slot request, jobID: %d, resource profile: %s",
-                        jobId, resourceProfile));
-=======
->>>>>>> e567203f
         SlotProfile profile = selectBestMatchSlot(resourceProfile);
         if (profile != null) {
             profile.assign(jobId);
@@ -169,25 +158,18 @@
     }
 
     @Override
-<<<<<<< HEAD
-    public void releaseSlot(long jobId, SlotProfile profile) {
-=======
     public synchronized void releaseSlot(long jobId, SlotProfile profile) {
->>>>>>> e567203f
         LOGGER.info(
                 String.format(
                         "received slot release request, jobID: %d, slot: %s", jobId, profile));
         if (!assignedSlots.containsKey(profile.getSlotID())) {
             throw new WrongTargetSlotException(
                     "Not exist this slot in slot service, slot profile: " + profile);
-<<<<<<< HEAD
-=======
         }
 
         if (!assignedSlots.get(profile.getSlotID()).getSequence().equals(profile.getSequence())) {
             throw new WrongTargetSlotException(
                     "Wrong slot sequence in profile, slot profile: " + profile);
->>>>>>> e567203f
         }
 
         if (assignedSlots.get(profile.getSlotID()).getOwnerJobID() != jobId) {
@@ -221,14 +203,10 @@
         if (config.isDynamicSlot()) {
             if (unassignedResource.get().enoughThan(profile)) {
                 return new SlotProfile(
-<<<<<<< HEAD
-                        nodeEngine.getThisAddress(), (int) idGenerator.getNextId(), profile);
-=======
                         nodeEngine.getThisAddress(),
                         (int) idGenerator.getNextId(),
                         profile,
                         slotServiceSequence);
->>>>>>> e567203f
             }
         } else {
             Optional<SlotProfile> result =
@@ -268,12 +246,8 @@
                             nodeEngine.getThisAddress(),
                             i,
                             new ResourceProfile(
-<<<<<<< HEAD
-                                    CPU.of(0), Memory.of(maxMemory / config.getSlotNum()))));
-=======
                                     CPU.of(0), Memory.of(maxMemory / config.getSlotNum())),
                             slotServiceSequence));
->>>>>>> e567203f
         }
     }
 
