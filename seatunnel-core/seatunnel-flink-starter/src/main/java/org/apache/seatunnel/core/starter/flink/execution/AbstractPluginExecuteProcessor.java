--- conflicted
+++ resolved
@@ -21,11 +21,7 @@
 import static org.apache.seatunnel.apis.base.plugin.Plugin.SOURCE_TABLE_NAME;
 
 import org.apache.seatunnel.api.common.JobContext;
-<<<<<<< HEAD
-import org.apache.seatunnel.common.utils.ReflectionUtils;
-=======
 import org.apache.seatunnel.core.starter.flink.config.FlinkCommon;
->>>>>>> 0b5a2852
 import org.apache.seatunnel.flink.FlinkEnvironment;
 import org.apache.seatunnel.flink.util.TableUtil;
 
@@ -37,10 +33,6 @@
 import org.apache.flink.types.Row;
 
 import java.net.URL;
-<<<<<<< HEAD
-import java.net.URLClassLoader;
-=======
->>>>>>> 0b5a2852
 import java.util.List;
 import java.util.Optional;
 import java.util.function.BiConsumer;
@@ -54,20 +46,7 @@
     protected static final String ENGINE_TYPE = "seatunnel";
     protected static final String PLUGIN_NAME = "plugin_name";
 
-<<<<<<< HEAD
-    protected final BiConsumer<ClassLoader, URL> addUrlToClassloader = (classLoader, url) -> {
-        if (classLoader.getClass().getName().endsWith("SafetyNetWrapperClassLoader")) {
-            URLClassLoader c = (URLClassLoader) ReflectionUtils.getField(classLoader, "inner").get();
-            ReflectionUtils.invoke(c, "addURL", url);
-        } else if (classLoader instanceof URLClassLoader) {
-            ReflectionUtils.invoke(classLoader, "addURL", url);
-        } else {
-            throw new RuntimeException("Unsupported classloader: " + classLoader.getClass().getName());
-        }
-    };
-=======
     protected final BiConsumer<ClassLoader, URL> addUrlToClassloader = FlinkCommon.ADD_URL_TO_CLASSLOADER;
->>>>>>> 0b5a2852
 
     protected AbstractPluginExecuteProcessor(FlinkEnvironment flinkEnvironment,
                                              JobContext jobContext,
