--- conflicted
+++ resolved
@@ -30,7 +30,31 @@
     <artifactId>seatunnel-core</artifactId>
     <packaging>pom</packaging>
 
-<<<<<<< HEAD
+    <build>
+        <plugins>
+            <plugin>
+                <groupId>org.apache.maven.plugins</groupId>
+                <artifactId>maven-shade-plugin</artifactId>
+                <configuration>
+                    <shadedArtifactAttached>false</shadedArtifactAttached>
+                    <createDependencyReducedPom>true</createDependencyReducedPom>
+                    <!-- Make sure the transitive dependencies are written to the generated pom under <dependencies> -->
+                    <promoteTransitiveDependencies>true</promoteTransitiveDependencies>
+                    <artifactSet>
+                        <excludes>
+                            <exclude>ch.qos.logback:*</exclude>
+                        </excludes>
+                    </artifactSet>
+                </configuration>
+            </plugin>
+
+            <!-- make sure that flatten runs after maven-shade-plugin -->
+            <plugin>
+                <groupId>org.codehaus.mojo</groupId>
+                <artifactId>flatten-maven-plugin</artifactId>
+            </plugin>
+        </plugins>
+    </build>
     <profiles>
         <profile>
             <id>all</id>
@@ -70,41 +94,4 @@
             </modules>
         </profile>
     </profiles>
-=======
-    <modules>
-        <module>seatunnel-core-base</module>
-        <module>seatunnel-core-flink</module>
-        <module>seatunnel-core-spark</module>
-        <module>seatunnel-core-flink-sql</module>
-        <module>seatunnel-core-starter</module>
-        <module>seatunnel-flink-starter</module>
-        <module>seatunnel-spark-starter</module>
-    </modules>
-
-    <build>
-        <plugins>
-            <plugin>
-                <groupId>org.apache.maven.plugins</groupId>
-                <artifactId>maven-shade-plugin</artifactId>
-                <configuration>
-                    <shadedArtifactAttached>false</shadedArtifactAttached>
-                    <createDependencyReducedPom>true</createDependencyReducedPom>
-                    <!-- Make sure the transitive dependencies are written to the generated pom under <dependencies> -->
-                    <promoteTransitiveDependencies>true</promoteTransitiveDependencies>
-                    <artifactSet>
-                        <excludes>
-                            <exclude>ch.qos.logback:*</exclude>
-                        </excludes>
-                    </artifactSet>
-                </configuration>
-            </plugin>
-
-            <!-- make sure that flatten runs after maven-shade-plugin -->
-            <plugin>
-                <groupId>org.codehaus.mojo</groupId>
-                <artifactId>flatten-maven-plugin</artifactId>
-            </plugin>
-        </plugins>
-    </build>
->>>>>>> 0b5a2852
 </project>