--- conflicted
+++ resolved
@@ -19,11 +19,6 @@
 
 import org.apache.seatunnel.common.utils.JsonUtils;
 
-<<<<<<< HEAD
-import com.fasterxml.jackson.databind.node.ArrayNode;
-import com.fasterxml.jackson.databind.node.ObjectNode;
-=======
->>>>>>> c74a1670
 import org.apache.flink.api.common.io.DelimitedInputFormat;
 import org.apache.flink.api.common.typeinfo.TypeInformation;
 import org.apache.flink.api.java.typeutils.ObjectArrayTypeInfo;
@@ -64,11 +59,7 @@
         }
 
         String str = new String(bytes, offset, numBytes, this.charsetName);
-<<<<<<< HEAD
-        ObjectNode json = JsonUtils.parseObject(str);
-=======
         Map<String, Object> json = JsonUtils.toMap(JsonUtils.stringToJsonNode(str));
->>>>>>> c74a1670
         Row reuseRow;
         if (reuse == null) {
             reuseRow = new Row(rowTypeInfo.getArity());
@@ -79,32 +70,11 @@
         return reuseRow;
     }
 
-<<<<<<< HEAD
-    private void setJsonRow(Row row, ObjectNode json, RowTypeInfo rowTypeInfo) {
-=======
     private void setJsonRow(Row row, Map<String, Object> json, RowTypeInfo rowTypeInfo) {
->>>>>>> c74a1670
         String[] fieldNames = rowTypeInfo.getFieldNames();
         int i = 0;
         for (String name : fieldNames) {
             Object value = json.get(name);
-<<<<<<< HEAD
-            if (value instanceof ObjectNode) {
-                TypeInformation information = rowTypeInfo.getTypeAt(name);
-                Row r = new Row(information.getArity());
-                setJsonRow(r, (ObjectNode) value, (RowTypeInfo) information);
-                row.setField(i++, r);
-            } else if (value instanceof ArrayNode) {
-                ObjectArrayTypeInfo information = (ObjectArrayTypeInfo) rowTypeInfo.getTypeAt(name);
-                ArrayNode array = (ArrayNode) value;
-                Object[] objects = new Object[array.size()];
-                int j = 0;
-                for (Object o : array) {
-                    if (o instanceof ObjectNode) {
-                        TypeInformation componentInfo = information.getComponentInfo();
-                        Row r = new Row(componentInfo.getArity());
-                        setJsonRow(r, (ObjectNode) o, (RowTypeInfo) componentInfo);
-=======
             if (value instanceof Map) {
                 TypeInformation<?> information = rowTypeInfo.getTypeAt(name);
                 Row r = new Row(information.getArity());
@@ -121,7 +91,6 @@
                         TypeInformation<?> componentInfo = information.getComponentInfo();
                         Row r = new Row(componentInfo.getArity());
                         setJsonRow(r, (Map<String, Object>) o, (RowTypeInfo) componentInfo);
->>>>>>> c74a1670
                         objects[j++] = r;
                     } else {
                         objects[j++] = o;
