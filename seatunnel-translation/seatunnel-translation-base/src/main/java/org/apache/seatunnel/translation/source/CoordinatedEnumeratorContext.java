--- conflicted
+++ resolved
@@ -59,8 +59,6 @@
     public void sendEventToSourceReader(int subtaskId, SourceEvent event) {
         coordinatedSource.handleEnumeratorEvent(subtaskId, event);
     }
-<<<<<<< HEAD
-=======
 
     @Override
     public MetricsContext getMetricsContext() {
@@ -68,5 +66,4 @@
         // https://github.com/apache/incubator-seatunnel/issues/3431
         return new AbstractMetricsContext() {};
     }
->>>>>>> e567203f
 }